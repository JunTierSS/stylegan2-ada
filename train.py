--- conflicted
+++ resolved
@@ -172,12 +172,9 @@
 
     cfg_specs = {
         'auto':          dict(ref_gpus=-1, kimg=25000,  mb=-1, mbstd=-1, fmaps=-1,  lrate=-1,     gamma=-1,   ema=-1,  ramp=0.05, map=2), # populated dynamically based on 'gpus' and 'res'
-<<<<<<< HEAD
-        '11gb-gpu':     dict(ref_gpus=2,  kimg=25000,  mb=8, mbstd=8,  fmaps=1,   lrate=0.002,  gamma=0.1,   ema=10,  ramp=None, map=8), # uses mixed-precision, 11GB GPU
-=======
+        'wav':     dict(ref_gpus=2,  kimg=25000,  mb=8, mbstd=8,  fmaps=1,   lrate=0.002,  gamma=0.1,   ema=10,  ramp=None, map=8), # uses mixed-precision, 11GB GPU
         '11gb-gpu':     dict(ref_gpus=1,  kimg=25000,  mb=4, mbstd=4,  fmaps=1,   lrate=0.002,  gamma=10,   ema=10,  ramp=None, map=8), # uses mixed-precision, 11GB GPU
         '11gb-gpu-complex':     dict(ref_gpus=1,  kimg=25000,  mb=4, mbstd=4,  fmaps=1,   lrate=0.002,  gamma=10,   ema=10,  ramp=None, map=8), # uses mixed-precision, 11GB GPU
->>>>>>> 50d74382
         '24gb-gpu':     dict(ref_gpus=1,  kimg=25000,  mb=8, mbstd=8,  fmaps=1,   lrate=0.002,  gamma=10,   ema=10,  ramp=None, map=8), # uses mixed-precision, 24GB GPU
         '24gb-gpu-complex':     dict(ref_gpus=1,  kimg=25000,  mb=8, mbstd=8,  fmaps=1,   lrate=0.002,  gamma=10,   ema=10,  ramp=None, map=8), # uses mixed-precision, 24GB GPU
         '48gb-gpu':     dict(ref_gpus=1,  kimg=25000,  mb=16, mbstd=16,  fmaps=1,   lrate=0.002,  gamma=10,   ema=10,  ramp=None, map=8), # uses mixed-precision, 48GB GPU
@@ -215,15 +212,11 @@
     args.G_args.num_fp16_res = args.D_args.num_fp16_res = 4 # enable mixed-precision training
     args.G_args.conv_clamp = args.D_args.conv_clamp = 256 # clamp activations to avoid float16 overflow
 
-<<<<<<< HEAD
     args.loss_args.pl_weight = 0.1 # disable path length regularization
     args.G_args.style_mixing_prob = 0.1 # disable style mixing
     # args.D_args.architecture = 'orig' # disable residual skip connections
 
-    if cfg == 'cifar':
-=======
     if cfg == 'cifar' or cfg.split('-')[-1] == 'complex':
->>>>>>> 50d74382
         args.loss_args.pl_weight = 0 # disable path length regularization
         args.G_args.style_mixing_prob = None # disable style mixing
         args.D_args.architecture = 'orig' # disable residual skip connections
